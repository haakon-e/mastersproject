--- conflicted
+++ resolved
@@ -5,13 +5,9 @@
 import porepy as pp
 
 
-<<<<<<< HEAD
-def convex_plane(shearzone, coords='gts'):
-    """ Calculate shear-zone planes from shear-zone point clouds.
-=======
+
 def convex_plane(shearzone, coords='gts', path=None):
     """ Calculate shear-zone planes from shear-zones.
->>>>>>> 1736369b
 
     Given a reference to a shear-zone, calculate the best-fit plane,
     and return convex vertices of the planes.
