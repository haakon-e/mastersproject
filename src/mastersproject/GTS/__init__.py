--- conflicted
+++ resolved
@@ -5,7 +5,6 @@
 # Import new model
 from GTS.ISC_data.isc import ISCData, swiss_to_gts
 
-<<<<<<< HEAD
 # Import fracture tools
 from GTS.ISC_data.fracture import convex_plane, fracture_network
 from GTS.ISC_data.fracture import convex_plane2, fracture_network2  # Test method
@@ -15,7 +14,3 @@
 from GTS.fit_plane import plane_from_points  # New, improved method
 
 from GTS.fit_plane import convex_hull  # Construct the convex hull
-=======
-# Fractures
-from GTS.ISC_data.fracture import convex_plane, fracture_network
->>>>>>> 1736369b
