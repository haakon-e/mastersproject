# Import new model data
from GTS.ISC_data.isc import (
    ISCData,  # Data set
    swiss_to_gts,  # Transformation
    borehole_to_global_coords,  # Transformation
)

# Import fracture tools
from GTS.ISC_data.fracture import (
    convex_plane,
    fracture_network,
)

# Plane fit tools
from GTS.fit_plane import (
    plane_from_points,
    convex_hull,
)

# -------------------------
# --- SETUPS AND MODELS ---
# -------------------------

from GTS.isc_modelling.parameter import stress_tensor

# --- SETUP AND RUN MODEL---
from GTS.isc_modelling.setup import (
    run_mechanics_model,
    run_biot_model,
    run_biot_gts_model,
    run_abstract_model,
)

# --- MODELS ---

# Contact mechanics model
from GTS.isc_modelling.mechanics import ContactMechanicsISC

# Contact Mechanics Biot
from GTS.isc_modelling.contact_mechanics_biot import ContactMechanicsBiotISC

# Flow model
from GTS.isc_modelling.flow import (
    Flow,
    FlowISC,
)

# PREPARE DIRECTORIES AND PARAMETERS
from GTS.isc_modelling.setup import (
    prepare_directories,
    SetupParams,
<<<<<<< HEAD
)

__all__ = [
    "ISCData",
    "swiss_to_gts",
    "borehole_to_global_coords",
    "convex_plane",
    "fracture_network",
    "plane_from_points",
    "convex_hull",
    "stress_tensor",
    "run_mechanics_model",
    "run_biot_model",
    "run_biot_gts_model",
    "run_abstract_model",
    "ContactMechanicsISC",
    "ContactMechanicsBiotISC",
    "Flow",
    "FlowISC",
    "prepare_directories",
    "SetupParams",
]
=======
)
>>>>>>> 68f33466
<|MERGE_RESOLUTION|>--- conflicted
+++ resolved
@@ -1,7 +1,7 @@
 # Import new model data
 from GTS.ISC_data.isc import (
-    ISCData,  # Data set
-    swiss_to_gts,  # Transformation
+    ISCData,                    # Data set
+    swiss_to_gts,               # Transformation
     borehole_to_global_coords,  # Transformation
 )
 
@@ -49,7 +49,6 @@
 from GTS.isc_modelling.setup import (
     prepare_directories,
     SetupParams,
-<<<<<<< HEAD
 )
 
 __all__ = [
@@ -71,7 +70,4 @@
     "FlowISC",
     "prepare_directories",
     "SetupParams",
-]
-=======
-)
->>>>>>> 68f33466
+]